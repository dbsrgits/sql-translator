--- conflicted
+++ resolved
@@ -47,11 +47,6 @@
 -   Vincent Bachelier <geistteufel@yahoo.fr>
 -   Wallace Reis <wreis@cpan.org>
 -   Ying Zhang <zyolive@yahoo.com>
-<<<<<<< HEAD
--   Amiri Barksdale <amiri@roosterpirates.com>
--   Jaime Soriano Pastor <jsoriano@tuenti.com>
-=======
->>>>>>> d0a4031c
 
 If you would like to contribute to the project, you can send patches
 to the developers mailing list:
