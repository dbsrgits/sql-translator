--- conflicted
+++ resolved
@@ -12,11 +12,7 @@
 use FindBin qw/$Bin/;
 
 BEGIN {
-<<<<<<< HEAD
-    maybe_plan(335, "SQL::Translator::Parser::MySQL");
-=======
-    maybe_plan(337, "SQL::Translator::Parser::MySQL");
->>>>>>> d0a4031c
+    maybe_plan(343, "SQL::Translator::Parser::MySQL");
     SQL::Translator::Parser::MySQL->import('parse');
 }
 
@@ -73,10 +69,10 @@
 
 {
     my $tr = SQL::Translator->new;
-    my $data = parse($tr, 
+    my $data = parse($tr,
         q[
             CREATE TABLE `check` (
-              check_id int(7) unsigned zerofill NOT NULL default '0000000' 
+              check_id int(7) unsigned zerofill NOT NULL default '0000000'
                 auto_increment primary key,
               successful date NOT NULL default '0000-00-00',
               unsuccessful date default '0000-00-00',
@@ -89,10 +85,7 @@
               time_stamp2 timestamp,
               foo_enabled bit(1) default b'0',
               bar_enabled bit(1) default b"1",
-<<<<<<< HEAD
               long_foo_enabled bit(10) default b'1010101',
-=======
->>>>>>> d0a4031c
               KEY (i1),
               UNIQUE (date, i1) USING BTREE,
               KEY date_idx (date),
@@ -109,11 +102,7 @@
     is( $table->name, 'check', 'Found "check" table' );
 
     my @fields = $table->get_fields;
-<<<<<<< HEAD
     is( scalar @fields, 13, 'Right number of fields (13)' );
-=======
-    is( scalar @fields, 12, 'Right number of fields (12)' );
->>>>>>> d0a4031c
     my $f1 = shift @fields;
     is( $f1->name, 'check_id', 'First field name is "check_id"' );
     is( $f1->data_type, 'int', 'Type is "int"' );
@@ -220,7 +209,6 @@
     is( $f12->default_value, '1', 'Default value is 1' );
     is( $f12->is_primary_key, 0, 'Field is not PK' );
 
-<<<<<<< HEAD
     my $f13 = shift @fields;
     is( $f13->name, 'long_foo_enabled', 'Thirteenth field name is "long_foo_enabled"' );
     is( $f13->data_type, 'bit', 'Type is "bit"' );
@@ -229,8 +217,6 @@
     is( $f13->default_value, '1010101', 'Default value is 1010101' );
     is( $f13->is_primary_key, 0, 'Field is not PK' );
 
-=======
->>>>>>> d0a4031c
     my @indices = $table->get_indices;
     is( scalar @indices, 3, 'Right number of indices (3)' );
 
@@ -263,7 +249,7 @@
 
 {
     my $tr = SQL::Translator->new;
-    my $data = parse($tr, 
+    my $data = parse($tr,
         q[
             CREATE TABLE orders (
               order_id                  integer NOT NULL auto_increment,
@@ -330,13 +316,13 @@
     is( $f2->default_value, undef, 'Default value is undefined' );
 
     my $f3 = shift @fields;
-    is( $f3->name, 'billing_address_id', 
+    is( $f3->name, 'billing_address_id',
         'Third field name is "billing_address_id"' );
     is( $f3->data_type, 'int', 'Type is "int"' );
     is( $f3->size, 11, 'Size is "11"' );
 
     my $f4 = shift @fields;
-    is( $f4->name, 'shipping_address_id', 
+    is( $f4->name, 'shipping_address_id',
         'Fourth field name is "shipping_address_id"' );
     is( $f4->data_type, 'int', 'Type is "int"' );
     is( $f4->size, 11, 'Size is "11"' );
@@ -386,17 +372,17 @@
 
     my $i2 = shift @indices;
     is( $i2->type, NORMAL, 'Second index is normal' );
-    is( join(',', $i2->fields), 'billing_address_id', 
+    is( join(',', $i2->fields), 'billing_address_id',
         'Index is on "billing_address_id"' );
 
     my $i3 = shift @indices;
     is( $i3->type, NORMAL, 'Third index is normal' );
-    is( join(',', $i3->fields), 'shipping_address_id', 
+    is( join(',', $i3->fields), 'shipping_address_id',
         'Index is on "shipping_address_id"' );
 
     my $i4 = shift @indices;
     is( $i4->type, NORMAL, 'Third index is normal' );
-    is( join(',', $i4->fields), 'member_id,store_id', 
+    is( join(',', $i4->fields), 'member_id,store_id',
         'Index is on "member_id,store_id"' );
 
     my @constraints = $t1->get_constraints;
@@ -414,25 +400,25 @@
 
     my $c3 = shift @constraints;
     is( $c3->type, FOREIGN_KEY, 'Constraint is a FK' );
-    is( join(',', $c3->fields), 'billing_address_id', 
+    is( join(',', $c3->fields), 'billing_address_id',
         'Constraint is on "billing_address_id"' );
     is( $c3->reference_table, 'address', 'To table "address"' );
-    is( join(',', $c3->reference_fields), 'address_id', 
+    is( join(',', $c3->reference_fields), 'address_id',
         'To field "address_id"' );
 
     my $c4 = shift @constraints;
     is( $c4->type, FOREIGN_KEY, 'Constraint is a FK' );
-    is( join(',', $c4->fields), 'shipping_address_id', 
+    is( join(',', $c4->fields), 'shipping_address_id',
         'Constraint is on "shipping_address_id"' );
     is( $c4->reference_table, 'address', 'To table "address"' );
-    is( join(',', $c4->reference_fields), 'address_id', 
+    is( join(',', $c4->reference_fields), 'address_id',
         'To field "address_id"' );
 
     my $c5 = shift @constraints;
     is( $c5->type, FOREIGN_KEY, 'Constraint is a FK' );
     is( join(',', $c5->fields), 'store_id', 'Constraint is on "store_id"' );
     is( $c5->reference_table, 'store', 'To table "store"' );
-    is( join(',', map { $_ || '' } $c5->reference_fields), '', 
+    is( join(',', map { $_ || '' } $c5->reference_fields), '',
         'No reference fields defined' );
 
     my $t2  = shift @tables;
@@ -450,7 +436,7 @@
 #
 {
     my $tr = SQL::Translator->new;
-    my $data = parse($tr, 
+    my $data = parse($tr,
         q[
             USE database_name;
 
@@ -523,7 +509,7 @@
 #
 {
     my $tr = SQL::Translator->new(parser_args => {mysql_parser_version => 50003});
-    my $data = parse($tr, 
+    my $data = parse($tr,
         q[
         	DELIMITER ;;
             /*!40101 SET SQL_MODE=@OLD_SQL_MODE */;;
@@ -540,7 +526,7 @@
 
 			/*!50001 CREATE ALGORITHM=UNDEFINED */
 			/*!50013 DEFINER=`cmdomain`@`localhost` SQL SECURITY DEFINER */
-			/*! VIEW `vs_asset` AS 
+			/*! VIEW `vs_asset` AS
 				select `a`.`asset_id` AS `asset_id`,`a`.`fq_name` AS `fq_name`,
 				`cfgmgmt_mig`.`ap_extract_folder`(`a`.`fq_name`) AS `folder_name`,
 				`cfgmgmt_mig`.`ap_extract_asset`(`a`.`fq_name`) AS `asset_name`,
@@ -549,11 +535,11 @@
 				`a`.`foreign_asset_id2` AS `foreign_asset_id2`,`a`.`dateCreated` AS `date_created`,
 				`a`.`dateModified` AS `date_modified`,`a`.`container_id` AS `container_id`,
 				`a`.`creator_id` AS `creator_id`,`a`.`modifier_id` AS `modifier_id`,
-				`m`.`user_id` AS `user_access` 
+				`m`.`user_id` AS `user_access`
 				from (`asset` `a` join `M_ACCESS_CONTROL` `m` on((`a`.`acl_id` = `m`.`acl_id`))) */;
 			DELIMITER ;;
 			/*!50001 CREATE */
-			/*! VIEW `vs_asset2` AS 
+			/*! VIEW `vs_asset2` AS
 				select `a`.`asset_id` AS `asset_id`,`a`.`fq_name` AS `fq_name`,
 				`cfgmgmt_mig`.`ap_extract_folder`(`a`.`fq_name`) AS `folder_name`,
 				`cfgmgmt_mig`.`ap_extract_asset`(`a`.`fq_name`) AS `asset_name`,
@@ -562,11 +548,11 @@
 				`a`.`foreign_asset_id2` AS `foreign_asset_id2`,`a`.`dateCreated` AS `date_created`,
 				`a`.`dateModified` AS `date_modified`,`a`.`container_id` AS `container_id`,
 				`a`.`creator_id` AS `creator_id`,`a`.`modifier_id` AS `modifier_id`,
-				`m`.`user_id` AS `user_access` 
+				`m`.`user_id` AS `user_access`
 				from (`asset` `a` join `M_ACCESS_CONTROL` `m` on((`a`.`acl_id` = `m`.`acl_id`))) */;
 			DELIMITER ;;
 			/*!50001 CREATE OR REPLACE */
-			/*! VIEW `vs_asset3` AS 
+			/*! VIEW `vs_asset3` AS
 				select `a`.`asset_id` AS `asset_id`,`a`.`fq_name` AS `fq_name`,
 				`cfgmgmt_mig`.`ap_extract_folder`(`a`.`fq_name`) AS `folder_name`,
 				`cfgmgmt_mig`.`ap_extract_asset`(`a`.`fq_name`) AS `asset_name`,
@@ -575,7 +561,7 @@
 				`a`.`foreign_asset_id2` AS `foreign_asset_id2`,`a`.`dateCreated` AS `date_created`,
 				`a`.`dateModified` AS `date_modified`,`a`.`container_id` AS `container_id`,
 				`a`.`creator_id` AS `creator_id`,`a`.`modifier_id` AS `modifier_id`,
-				`m`.`user_id` AS `user_access` 
+				`m`.`user_id` AS `user_access`
 				from (`asset` `a` join `M_ACCESS_CONTROL` `m` on((`a`.`acl_id` = `m`.`acl_id`))) */;
 			DELIMITER ;;
 			/*!50003 CREATE*/ /*!50020 DEFINER=`cmdomain`@`localhost`*/ /*!50003 FUNCTION `ap_from_millitime_nullable`( millis_since_1970 BIGINT ) RETURNS timestamp
@@ -629,18 +615,18 @@
     is(scalar @fields, 2, 'Right number of fields (2) on table one');
     my $tableTypeFound = 0;
     my $charsetFound = 0;
-	for my $t1_option_ref ( $table1->options ) {
-		my($key, $value) = %{$t1_option_ref};
-		if ( $key eq 'TYPE' ) {
-			is($value, 'INNODB', 'Table has right table type option' );
-			$tableTypeFound = 1;
-		} elsif ( $key eq 'CHARACTER SET' ) {
-			is($value, 'latin1', 'Table has right character set option' );
-			$charsetFound = 1;
-		}
-	}
-	fail('Table did not have a type option') unless $tableTypeFound;
-	fail('Table did not have a character set option') unless $charsetFound;
+    for my $t1_option_ref ( $table1->options ) {
+        my($key, $value) = %{$t1_option_ref};
+        if ( $key eq 'TYPE' ) {
+            is($value, 'INNODB', 'Table has right table type option' );
+            $tableTypeFound = 1;
+        } elsif ( $key eq 'CHARACTER SET' ) {
+            is($value, 'latin1', 'Table has right character set option' );
+            $charsetFound = 1;
+        }
+    }
+    fail('Table did not have a type option') unless $tableTypeFound;
+    fail('Table did not have a character set option') unless $charsetFound;
 
     my $t1f1 = shift @fields;
     is( $t1f1->data_type, 'varchar', 'Field is a varchar' );
@@ -655,7 +641,7 @@
     is_deeply(
       $t1f2->default_value,
       \'CURRENT_TIMESTAMP',
-      'Field has right default value' 
+      'Field has right default value'
     );
     is( $t1f2->extra('on update'), 'CURRENT_TIMESTAMP', 'Field has right on update qualifier' );
 
@@ -674,19 +660,19 @@
     is( scalar @procs, 2, 'Right number of procedures (2)' );
     my $proc1 = shift @procs;
     is( $proc1->name, 'ap_from_millitime_nullable', 'Found "ap_from_millitime_nullable" procedure' );
-	like($proc1->sql, qr/CREATE FUNCTION ap_from_millitime_nullable/, "Detected procedure ap_from_millitime_nullable");
+    like($proc1->sql, qr/CREATE FUNCTION ap_from_millitime_nullable/, "Detected procedure ap_from_millitime_nullable");
     my $proc2 = shift @procs;
     is( $proc2->name, 'sp_update_security_acl', 'Found "sp_update_security_acl" procedure' );
-	like($proc2->sql, qr/CREATE PROCEDURE sp_update_security_acl/, "Detected procedure sp_update_security_acl");
+    like($proc2->sql, qr/CREATE PROCEDURE sp_update_security_acl/, "Detected procedure sp_update_security_acl");
 }
 
 # Tests for collate table option
 {
     my $tr = SQL::Translator->new(parser_args => {mysql_parser_version => 50003});
-    my $data = parse($tr, 
+    my $data = parse($tr,
         q[
           CREATE TABLE test ( id int ) DEFAULT CHARACTER SET latin1 COLLATE latin1_bin;
-         ] ); 
+         ] );
 
     my $schema = $tr->schema;
     is( $schema->is_valid, 1, 'Schema is valid' );
@@ -885,7 +871,7 @@
     is( $f2->is_primary_key, 0, 'Field is not PK' );
 
     # this is more of a sanity test because the original sqlt regex for default looked for an escaped quote represented as \'
-    # however in mysql 5.x (and probably other previous versions) still actually outputs that as '' 
+    # however in mysql 5.x (and probably other previous versions) still actually outputs that as ''
     is( $f3->name, 'user', 'Second field name is "user"' );
     is( $f3->data_type, 'varchar', 'Type is "varchar"' );
     is( $f3->size, 20, 'Size is "20"' );
