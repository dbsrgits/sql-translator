package SQL::Translator::Producer::Oracle;

=head1 NAME

SQL::Translator::Producer::Oracle - Oracle SQL producer

=head1 SYNOPSIS

  use SQL::Translator;

  my $t = SQL::Translator->new( parser => '...', producer => 'Oracle' );
  print $translator->translate( $file );

=head1 DESCRIPTION

Creates an SQL DDL suitable for Oracle.

=head1 producer_args

=over

=item delay_constraints

This option remove the primary key and other key constraints from the
CREATE TABLE statement and adds ALTER TABLEs at the end with it.

=item quote_field_names

Controls whether quotes are being used around column names in generated DDL.

=item quote_table_names

Controls whether quotes are being used around table, sequence and trigger names in
generated DDL.

=back

=head1 NOTES

=head2 Autoincremental primary keys

This producer uses sequences and triggers to autoincrement primary key
columns, if necessary. SQLPlus and DBI expect a slightly different syntax
of CREATE TRIGGER statement. You might have noticed that this
producer returns a scalar containing all statements concatenated by
newlines or an array of single statements depending on the context
(scalar, array) it has been called in.

SQLPlus expects following trigger syntax:

    CREATE OR REPLACE TRIGGER ai_person_id
    BEFORE INSERT ON person
    FOR EACH ROW WHEN (
     new.id IS NULL OR new.id = 0
    )
    BEGIN
     SELECT sq_person_id.nextval
     INTO :new.id
     FROM dual;
    END;
    /

Whereas if you want to create the same trigger using L<DBI/do>, you need
to omit the last slash:

    my $dbh = DBI->connect('dbi:Oracle:mysid', 'scott', 'tiger');
    $dbh->do("
        CREATE OR REPLACE TRIGGER ai_person_id
        BEFORE INSERT ON person
        FOR EACH ROW WHEN (
         new.id IS NULL OR new.id = 0
        )
        BEGIN
         SELECT sq_person_id.nextval
         INTO :new.id
         FROM dual;
        END;
    ");

If you call this producer in array context, we expect you want to process
the returned array of statements using L<DBI> like
L<DBIx::Class::Schema/deploy> does.

To get this working we removed the slash in those statements in version
0.09002 of L<SQL::Translator> when called in array context. In scalar
context the slash will be still there to ensure compatibility with SQLPlus.

=cut

use strict;
use warnings;
our ( $DEBUG, $WARN );
our $VERSION = '1.63';
$DEBUG   = 0 unless defined $DEBUG;

use base 'SQL::Translator::Producer';
use SQL::Translator::Schema::Constants;
use SQL::Translator::Utils qw(debug header_comment);
use Data::Dumper;

my %translate  = (
    #
    # MySQL types
    #
    bigint     => 'number',
    double     => 'float',
    decimal    => 'number',
    float      => 'float',
    int        => 'number',
    integer    => 'number',
    mediumint  => 'number',
    smallint   => 'number',
    tinyint    => 'number',
    char       => 'char',
    varchar    => 'varchar2',
    tinyblob   => 'blob',
    blob       => 'blob',
    mediumblob => 'blob',
    longblob   => 'blob',
    tinytext   => 'varchar2',
    text       => 'clob',
    longtext   => 'clob',
    mediumtext => 'clob',
    enum       => 'varchar2',
    set        => 'varchar2',
    date       => 'date',
    datetime   => 'date',
    time       => 'date',
    timestamp  => 'date',
    year       => 'date',

    #
    # PostgreSQL types
    #
    numeric             => 'number',
    'double precision'  => 'number',
    serial              => 'number',
    bigserial           => 'number',
    money               => 'number',
    character           => 'char',
    'character varying' => 'varchar2',
    bytea               => 'BLOB',
    interval            => 'number',
    boolean             => 'number',
    point               => 'number',
    line                => 'number',
    lseg                => 'number',
    box                 => 'number',
    path                => 'number',
    polygon             => 'number',
    circle              => 'number',
    cidr                => 'number',
    inet                => 'varchar2',
    macaddr             => 'varchar2',
    bit                 => 'number',
    'bit varying'       => 'number',

    #
    # Oracle types
    #
    number              => 'number',
    varchar2            => 'varchar2',
    long                => 'clob',
);

#
# Oracle 8/9 max size of data types from:
# http://www.ss64.com/orasyntax/datatypes.html
#
my %max_size = (
    char      => 2000,
    float     => 126,
    nchar     => 2000,
    nvarchar2 => 4000,
    number    => [ 38, 127 ],
    raw       => 2000,
    varchar   => 4000,          # only synonym for varchar2
    varchar2  => 4000,
);

my $max_id_length    = 30;
my %used_identifiers = ();
my %global_names;
my %truncated;

# Quote used to escape table, field, sequence and trigger names
my $quote_char  = '"';

sub produce {
    my $translator     = shift;
    $DEBUG             = $translator->debug;
    $WARN              = $translator->show_warnings || 0;
    my $no_comments    = $translator->no_comments;
    my $add_drop_table = $translator->add_drop_table;
    my $schema         = $translator->schema;
    my $oracle_version  = $translator->producer_args->{oracle_version} || 0;
    my $delay_constraints = $translator->producer_args->{delay_constraints};
    my ($output, $create, @table_defs, @fk_defs, @trigger_defs, @index_defs, @constraint_defs);

    debug("ORA: Beginning production");
    $create .= header_comment unless ($no_comments);
    my $qt = 1 if $translator->quote_table_names;
    my $qf = 1 if $translator->quote_field_names;

    if ( $translator->parser_type =~ /mysql/i ) {
        $create .=
            "-- We assume that default NLS_DATE_FORMAT has been changed\n".
            "-- but we set it here anyway to be self-consistent.\n"
            unless $no_comments;

        $create .=
        "ALTER SESSION SET NLS_DATE_FORMAT = 'YYYY-MM-DD HH24:MI:SS';\n\n";
    }

    for my $table ( $schema->get_tables ) {
        debug("ORA: Producing for table " . $table->name);
        my ( $table_def, $fk_def, $trigger_def, $index_def, $constraint_def ) = create_table(
            $table,
            {
                add_drop_table    => $add_drop_table,
                show_warnings     => $WARN,
                no_comments       => $no_comments,
                delay_constraints => $delay_constraints,
                quote_table_names => $qt,
                quote_field_names => $qf,
            }
        );
        push @table_defs, @$table_def;
        push @fk_defs, @$fk_def;
        push @trigger_defs, @$trigger_def;
        push @index_defs, @$index_def;
        push @constraint_defs, @$constraint_def;
    }

    my (@view_defs);
    foreach my $view ( $schema->get_views ) {
        my ( $view_def ) = create_view(
            $view,
            {
                add_drop_view     => $add_drop_table,
                quote_table_names => $qt,
            }
        );
        push @view_defs, @$view_def;
    }

    if (wantarray) {
        return defined $create ? $create : (), @table_defs, @view_defs, @fk_defs, @trigger_defs, @index_defs, @constraint_defs;
    }
    else {
        $create .= join (";\n\n", @table_defs, @view_defs, @fk_defs, @index_defs, @constraint_defs);
        $create .= ";\n\n";
        # If wantarray is not set we have to add "/" in this statement
        # DBI->do() needs them omitted
        # triggers may NOT end with a semicolon but a "/" instead
        $create .= "$_/\n\n"
            for @trigger_defs;
        return $create;
    }
}

sub create_table {
    my ($table, $options) = @_;
    my $qt = $options->{quote_table_names};
    my $qf = $options->{quote_field_names};
    my $table_name = $table->name;
    my $table_name_q = quote($table_name,$qt);

    my $item = '';
    my $drop;
    my (@create, @field_defs, @constraint_defs, @fk_defs, @trigger_defs);

    push @create, "--\n-- Table: $table_name\n--" unless $options->{no_comments};
    push @create, qq[DROP TABLE $table_name_q CASCADE CONSTRAINTS] if $options->{add_drop_table};

    my ( %field_name_scope, @field_comments );
    for my $field ( $table->get_fields ) {
        debug("ORA: Creating field " . $field->name . "(" . $field->data_type . ")");
        my ($field_create, $field_defs, $trigger_defs, $field_comments) =
          create_field($field, $options, \%field_name_scope);
        push @create, @$field_create if ref $field_create;
        push @field_defs, @$field_defs if ref $field_defs;
        push @trigger_defs, @$trigger_defs if ref $trigger_defs;
        push @field_comments, @$field_comments if ref $field_comments;
    }

    #
    # Table options
    #
    my @table_options;
    for my $opt ( $table->options ) {
        if ( ref $opt eq 'HASH' ) {
            my ( $key, $value ) = each %$opt;
            if ( ref $value eq 'ARRAY' ) {
                push @table_options, "$key\n(\n".  join ("\n",
                    map { "  $_->[0]\t$_->[1]" }
                    map { [ each %$_ ] }
                    @$value
                )."\n)";
            }
            elsif ( !defined $value ) {
                push @table_options, $key;
            }
            else {
                push @table_options, "$key    $value";
            }
        }
    }

    #
    # Table constraints
    #
    for my $c ( $table->get_constraints ) {
        my $constr = create_constraint($c, $options);
        if ($constr) {
            if ($c->type eq FOREIGN_KEY) {  # FK defs always come later as alters
                push @fk_defs, sprintf("ALTER TABLE %s ADD %s", $table_name_q, $constr);
            }
            else {
                push @constraint_defs, $constr;
            }
        }
    }

    #
    # Index Declarations
    #
    my @index_defs = ();
    for my $index ( $table->get_indices ) {
        my $index_name = $index->name || '';
        my $index_type = $index->type || NORMAL;
        my @fields     = map { quote($_, $qf) } $index->fields;
        next unless @fields;
        debug("ORA: Creating $index_type index on fields (" . join(', ', @fields) . ") named $index_name");
        my @index_options;
        for my $opt ( $index->options ) {
            if ( ref $opt eq 'HASH' ) {
                my ( $key, $value ) = each %$opt;
                if ( ref $value eq 'ARRAY' ) {
                    push @table_options, "$key\n(\n".  join ("\n",
                        map { "  $_->[0]\t$_->[1]" }
                        map { [ each %$_ ] }
                       @$value
                    )."\n)";
                }
                elsif ( !defined $value ) {
                    push @index_options, $key;
                }
                else {
                    push @index_options, "$key    $value";
                }
            }
        }
        my $index_options = @index_options
          ? "\n".join("\n", @index_options) : '';

        if ( $index_type eq PRIMARY_KEY ) {
            $index_name = $index_name ? mk_name( $index_name )
                : mk_name( $table_name, 'pk' );
            $index_name = quote($index_name, $qf);
            push @field_defs, 'CONSTRAINT '.$index_name.' PRIMARY KEY '.
                '(' . join( ', ', @fields ) . ')';
        }
<<<<<<< HEAD

        #
        # Index Declarations
        #
        my @index_defs = ();
        for my $index ( $table->get_indices ) {
            my $index_name = $index->name || '';
            my $index_type = $index->type || NORMAL;
            my @fields     = map { quote($_, $qf) } $index->field_names;
            next unless @fields;

            my @index_options;
            for my $opt ( $index->options ) {
                if ( ref $opt eq 'HASH' ) {
                    my ( $key, $value ) = each %$opt;
                    if ( ref $value eq 'ARRAY' ) {
                        push @table_options, "$key\n(\n".  join ("\n",
                            map { "  $_->[0]\t$_->[1]" }
                            map { [ each %$_ ] }
                           @$value
                        )."\n)";
                    }
                    elsif ( !defined $value ) {
                        push @index_options, $key;
                    }
                    else {
                        push @index_options, "$key    $value";
                    }
                }
            }
            my $index_options = @index_options
              ? "\n".join("\n", @index_options) : '';

            if ( $index_type eq PRIMARY_KEY ) {
                $index_name = $index_name ? mk_name( $index_name )
                    : mk_name( $table_name, 'pk' );
                $index_name = quote($index_name, $qf);
                push @field_defs, 'CONSTRAINT '.$index_name.' PRIMARY KEY '.
                    '(' . join( ', ', @fields ) . ')';
            }
            elsif ( $index_type eq NORMAL ) {
                $index_name = $index_name ? mk_name( $index_name )
                    : mk_name( $table_name, $index_name || 'i' );
                $index_name = quote($index_name, $qf);
                push @index_defs,
                    "CREATE INDEX $index_name on $table_name_q (".
                        join( ', ', @fields ).
                    ")$index_options";
            }
            elsif ( $index_type eq UNIQUE ) {
                $index_name = $index_name ? mk_name( $index_name )
                    : mk_name( $table_name, $index_name || 'i' );
                $index_name = quote($index_name, $qf);
                push @index_defs,
                    "CREATE UNIQUE INDEX $index_name on $table_name_q (".
                        join( ', ', @fields ).
                    ")$index_options";
            }
            else {
                warn "Unknown index type ($index_type) on table $table_name.\n"
                    if $WARN;
            }
=======
        elsif ($index_type eq NORMAL or $index_type eq UNIQUE) {
            push @index_defs, create_index($index, $options, $index_options);
>>>>>>> 39e00abb
        }
        else {
            warn "Unknown index type ($index_type) on table $table_name.\n"
                if $WARN;
        }
    }

    if ( my @table_comments = $table->comments ) {
        for my $comment ( @table_comments ) {
            next unless $comment;
            $comment = __PACKAGE__->_quote_string($comment);
            push @field_comments, "COMMENT ON TABLE $table_name_q is\n $comment"
                unless $options->{no_comments};
        }
    }

    my $table_options = @table_options ? "\n".join("\n", @table_options) : '';
    push @create, "CREATE TABLE $table_name_q (\n" .
            join( ",\n", map { "  $_" } @field_defs,
            ($options->{delay_constraints} ? () : @constraint_defs) ) .
            "\n)$table_options";

    @constraint_defs = map { "ALTER TABLE $table_name_q ADD $_"  } @constraint_defs;

    if ( $WARN ) {
        if ( %truncated ) {
            warn "Truncated " . keys( %truncated ) . " names:\n";
            warn "\t" . join( "\n\t", sort keys %truncated ) . "\n";
        }
    }

    return \@create, \@fk_defs, \@trigger_defs, \@index_defs, ($options->{delay_constraints} ? \@constraint_defs : []);
}

sub alter_field {
    my ($from_field, $to_field, $options) = @_;

    my $qt = $options->{quote_table_names};
    my ($field_create, $field_defs, $trigger_defs, $field_comments) =
      create_field($to_field, $options, {});

    # Fix ORA-01442
    if (!$from_field->is_nullable && $to_field->is_nullable) {
        if ($from_field->data_type =~ /text/) {
            die 'Cannot alter CLOB field in this way';
        }
        else {
            @$field_defs = map { $_ .= ' NULL' } @$field_defs;
        }
    } elsif (!$from_field->is_nullable && !$to_field->is_nullable) {
        @$field_defs = map { s/ NOT NULL//; $_} @$field_defs;
    }

    my $table_name = quote($to_field->table->name,$qt);

    return 'ALTER TABLE '.$table_name.' MODIFY ( '.join('', @$field_defs).' )';
}

sub drop_field
{
    my ($old_field, $options) = @_;
    my $qi = $options->{quote_identifiers};
    my $table_name = quote($old_field->table->name, $qi);

    my $out = sprintf('ALTER TABLE %s DROP COLUMN %s',
                      $table_name,
                      quote($old_field->name, $qi));

    return $out;
}

sub add_field {
    my ($new_field, $options) = @_;

    my $qt = $options->{quote_table_names};
    my ($field_create, $field_defs, $trigger_defs, $field_comments) =
      create_field($new_field, $options, {});

    my $table_name = quote($new_field->table->name,$qt);

    my $out = sprintf('ALTER TABLE %s ADD ( %s )',
                      $table_name,
                      join('', @$field_defs));
    return $out;
}

sub create_field {
    my ($field, $options, $field_name_scope) = @_;
    my $qf = $options->{quote_field_names};
    my $qt = $options->{quote_table_names};

    my (@create, @field_defs, @trigger_defs, @field_comments);

    my $table_name = $field->table->name;
    my $table_name_q = quote($table_name, $qt);

    #
    # Field name
    #
    my $field_name    = mk_name(
                                $field->name, '', $field_name_scope, 1
                               );
    my $field_name_q = quote($field_name, $qf);
    my $field_def     = quote($field_name, $qf);
    $field->name( $field_name );

    #
    # Datatype
    #
    my $check;
    my $data_type = lc $field->data_type;
    my @size      = $field->size;
    my %extra     = $field->extra;
    my $list      = $extra{'list'} || [];
    my $commalist = join( ', ', map { __PACKAGE__->_quote_string($_) } @$list );

    if ( $data_type eq 'enum' ) {
        $check = "CHECK ($field_name_q IN ($commalist))";
        $data_type = 'varchar2';
    }
    elsif ( $data_type eq 'set' ) {
        # XXX add a CHECK constraint maybe
        # (trickier and slower, than enum :)
        $data_type = 'varchar2';
    }
    else {
      if (defined $translate{ $data_type }) {
        if (ref $translate{ $data_type } eq "ARRAY") {
          ($data_type,$size[0])  = @{$translate{ $data_type }};
        } else {
          $data_type  = $translate{ $data_type };
        }
      }
      $data_type ||= 'varchar2';
    }

    # ensure size is not bigger than max size oracle allows for data type
    if ( defined $max_size{$data_type} ) {
        for ( my $i = 0 ; $i < scalar @size ; $i++ ) {
            my $max =
              ref( $max_size{$data_type} ) eq 'ARRAY'
              ? $max_size{$data_type}->[$i]
              : $max_size{$data_type};
            $size[$i] = $max if $size[$i] > $max;
        }
    }

    #
    # Fixes ORA-02329: column of datatype LOB cannot be
    # unique or a primary key
    #
    if ( $data_type eq 'clob' && $field->is_primary_key ) {
        $data_type = 'varchar2';
        $size[0]   = 4000;
        warn "CLOB cannot be a primary key, changing to VARCHAR2\n"
          if $WARN;
    }

    if ( $data_type eq 'clob' && $field->is_unique ) {
        $data_type = 'varchar2';
        $size[0]   = 4000;
        warn "CLOB cannot be a unique key, changing to VARCHAR2\n"
          if $WARN;
    }

    #
    # Fixes ORA-00907: missing right parenthesis
    #
    if ( $data_type =~ /(date|clob)/i ) {
        undef @size;
    }

    #
    # Fixes ORA-00906: missing right parenthesis
      # if size is 0 or undefined
    #
    for (qw/varchar2/) {
        if ( $data_type =~ /^($_)$/i ) {
            $size[0] ||= $max_size{$_};
        }
    }

    $field_def .= " $data_type";
    if ( defined $size[0] && $size[0] > 0 ) {
        $field_def .= '(' . join( ',', @size ) . ')';
    }

    #
    # Default value
    #
    my $default = $field->default_value;
    if ( defined $default ) {
        debug("ORA: Handling default value: $default");
        #
        # Wherein we try to catch a string being used as
        # a default value for a numerical field.  If "true/false,"
        # then sub "1/0," otherwise just test the truthity of the
        # argument and use that (naive?).
        #
        if (ref $default and defined $$default) {
          $default = $$default;
        } elsif (ref $default) {
          $default = 'NULL';
        } elsif (
            $data_type =~ /^number$/i &&
            $default   !~ /^-?\d+$/     &&
            $default   !~ m/null/i
           ) {
            if ( $default =~ /^true$/i ) {
                $default = "'1'";
            } elsif ( $default =~ /^false$/i ) {
                $default = "'0'";
            } else {
                $default = $default ? "'1'" : "'0'";
            }
        } elsif (
                 $data_type =~ /date/ && (
                                          $default eq 'current_timestamp'
                                          ||
                                          $default eq 'now()'
                                         )
                ) {
            $default = 'SYSDATE';
        } else {
            $default = $default =~ m/null/i ? 'NULL' : __PACKAGE__->_quote_string($default);
        }

        $field_def .= " DEFAULT $default",
    }

    #
    # Not null constraint
    #
    unless ( $field->is_nullable ) {
        debug("ORA: Field is NOT NULL");
        $field_def .= ' NOT NULL';
    }

    $field_def .= " $check" if $check;

    #
    # Auto_increment
    #
    if ( $field->is_auto_increment ) {
        debug("ORA: Handling auto increment");
        my $base_name    = $table_name . "_". $field_name;
        my $seq_name     = quote(mk_name( $base_name, 'sq' ),$qt);
        my $trigger_name = quote(mk_name( $base_name, 'ai' ),$qt);

        push @create, qq[DROP SEQUENCE $seq_name] if $options->{add_drop_table};
        push @create, "CREATE SEQUENCE $seq_name";
        my $trigger =
          "CREATE OR REPLACE TRIGGER $trigger_name\n" .
          "BEFORE INSERT ON $table_name_q\n" .
          "FOR EACH ROW WHEN (\n" .
          " new.$field_name_q IS NULL".
          " OR new.$field_name_q = 0\n".
          ")\n".
          "BEGIN\n" .
          " SELECT $seq_name.nextval\n" .
          " INTO :new." . $field_name_q."\n" .
          " FROM dual;\n" .
          "END;\n";

        push @trigger_defs, $trigger;
    }

    push @field_defs, $field_def;

    if ( my $comment = $field->comments ) {
        debug("ORA: Handling comment");
        $comment =~ __PACKAGE__->_quote_string($comment);
        push @field_comments,
          "COMMENT ON COLUMN $table_name_q.$field_name_q is\n $comment;"
              unless $options->{no_comments};
    }

    return \@create, \@field_defs, \@trigger_defs, \@field_comments;

}

sub drop_table {
    my ($table, $options) = @_;

    my $qi = $options->{quote_identifiers};
    my @foreign_key_constraints = grep { $_->type eq 'FOREIGN KEY' } $table->get_constraints;
    my @statements;
    for my $constraint(@foreign_key_constraints) {
        push @statements, alter_drop_constraint($constraint, $options);
    }

    return @statements, 'DROP TABLE ' . quote($table, $qi);
}

sub alter_create_index {
    my ($index, $options) = @_;
    return create_index($index, $options);
}

sub create_index {
    my ( $index, $options, $index_options) = @_;
    $index_options = $index_options || '';
    my $qf = $options->{quote_field_names} || $options->{quote_identifiers};
    my $qt = $options->{quote_table_names} || $options->{quote_identifiers};
    my $index_name = $index->name || '';
    $index_name = $index_name ? mk_name( $index_name ) : mk_name( $index->table, $index_name || 'i' );
    return join(
        ' ',
        map { $_ || () }
        'CREATE',
        lc $index->type eq 'normal' ? 'INDEX' : $index->type . ' INDEX',
        $index_name ? quote($index_name, $qf): '',
        'ON',
        quote($index->table, $qt),
        '(' . join( ', ', map { quote($_, $qf) } $index->fields ) . ")$index_options"
    );
}

sub alter_drop_index {
    my ($index, $options) = @_;
    return 'DROP INDEX ' . $index->name;
}

sub alter_drop_constraint {
    my ($c, $options) = @_;
    my $qi = $options->{quote_identifiers};
    my $table_name = quote($c->table->name, $qi);
    my @out = ('ALTER','TABLE',$table_name,'DROP',);
    if ($c->name) {
        push @out, ('CONSTRAINT',quote($c->name, $qi));
    }
    elsif ($c->type eq PRIMARY_KEY) {
        push @out, 'PRIMARY KEY';
    }
    return join(' ',@out);
}

sub alter_create_constraint {
    my ($c, $options) = @_;
    my $qi = $options->{quote_identifiers};
    my $table_name = quote($c->table->name, $qi);
    return join( ' ',
                 'ALTER TABLE',
                 $table_name,
                 'ADD',
                 create_constraint($c, $options) );
}

sub create_constraint {
    my ($c, $options) = @_;

    my $qt = $options->{quote_table_names};
    my $qf = $options->{quote_field_names};
    my $table = $c->table;
    my $table_name = $table->name;
    my $table_name_q = quote($table_name,$qt);
    my $name    = $c->name || '';
    my @fields  = map { quote($_,$qf) } $c->fields;
    my @rfields = map { quote($_,$qf) } $c->reference_fields;

    return undef if !@fields && $c->type ne 'CHECK';

    my $definition;

    if ( $c->type eq PRIMARY_KEY ) {
        debug("ORA: Creating PK constraint on fields (" . join(', ', @fields) . ")");
        # create a name if delay_constraints
        $name ||= mk_name( $table_name, 'pk' )
          if $options->{delay_constraints};
        $name = quote($name,$qf);
        $definition =  ($name ? "CONSTRAINT $name " : '') .
          'PRIMARY KEY (' . join( ', ', @fields ) . ')';
    }
    elsif ( $c->type eq UNIQUE ) {
      # Don't create UNIQUE constraints identical to the primary key
      if ( my $pk = $table->primary_key ) {
        my $u_fields = join(":", @fields);
        my $pk_fields = join(":", $pk->fields);
        next if $u_fields eq $pk_fields;
      }

      if ($name) {
        # Force prepend of table_name as ORACLE doesn't allow duplicate
        # CONSTRAINT names even for different tables (ORA-02264)
        $name = mk_name( "${table_name}_$name", 'u' ) unless $name =~ /^$table_name/;
      }
      else {
        $name = mk_name( $table_name, 'u' );
      }
      debug("ORA: Creating UNIQUE constraint on fields (" . join(', ', @fields) . ") named $name");
      $name = quote($name, $qf);

        for my $f ( $c->fields ) {
            my $field_def = $table->get_field( $f ) or next;
            my $dtype     = $translate{ ref $field_def->data_type eq "ARRAY" ? $field_def->data_type->[0] : $field_def->data_type} or next;
            if ( $WARN && $dtype =~ /clob/i ) {
                warn "Oracle will not allow UNIQUE constraints on " .
                     "CLOB field '" . $field_def->table->name . '.' .
                     $field_def->name . ".'\n"
            }
        }

        $definition = "CONSTRAINT $name UNIQUE " .
            '(' . join( ', ', @fields ) . ')';
    }
    elsif ( $c->type eq CHECK_C ) {
        $name ||= mk_name( $name || $table_name, 'ck' );
        $name = quote($name, $qf);
        my $expression = $c->expression || '';
        debug("ORA: Creating CHECK constraint on fields (" . join(', ', @fields) . ") named $name");
        $definition =  "CONSTRAINT $name CHECK ($expression)";
    }
    elsif ( $c->type eq FOREIGN_KEY ) {
        $name = mk_name( join('_', $table_name, $c->fields). '_fk' );
        $name = quote($name, $qf);
        my $on_delete = uc ($c->on_delete || '');

        $definition = "CONSTRAINT $name FOREIGN KEY ";

        if ( @fields ) {
            $definition .= '(' . join( ', ', @fields ) . ')';
        }

        my $ref_table = quote($c->reference_table,$qt);
        debug("ORA: Creating FK constraint on fields (" . join(', ', @fields) . ") named $name referencing $ref_table");
        $definition .= " REFERENCES $ref_table";

        if ( @rfields ) {
            $definition .= ' (' . join( ', ', @rfields ) . ')';
        }

        if ( $c->match_type ) {
            $definition .= ' MATCH ' .
                ( $c->match_type =~ /full/i ) ? 'FULL' : 'PARTIAL';
        }

        if ( $on_delete && $on_delete ne "RESTRICT") {
            $definition .= ' ON DELETE '.$c->on_delete;
        }
    }

    return $definition ? $definition : undef;
}

sub create_view {
    my ($view, $options) = @_;
    my $qt = $options->{quote_table_names};
    my $view_name = quote($view->name,$qt);
    my $extra = $view->extra;

    my $view_type = 'VIEW';
    my $view_options = '';
    if ( my $materialized = $extra->{materialized} ) {
        $view_type = 'MATERIALIZED VIEW';
        $view_options .= ' '.$materialized;
    }

    my @create;
    push @create, qq[DROP $view_type $view_name]
        if $options->{add_drop_view};

    push @create, sprintf("CREATE %s %s%s AS\n%s",
                      $view_type,
                      $view_name,
                      $view_options,
                      $view->sql);

    return \@create;
}

sub mk_name {
    my $basename      = shift || '';
    my $type          = shift || '';
       $type          = '' if $type =~ /^\d/;
    my $scope         = shift || '';
    my $critical      = shift || '';
    my $basename_orig = $basename;
    my $max_name      = $type
                        ? $max_id_length - (length($type) + 1)
                        : $max_id_length;
    $basename         = substr( $basename, 0, $max_name )
                        if length( $basename ) > $max_name;
    my $name          = $type ? "${type}_$basename" : $basename;

    if ( $basename ne $basename_orig and $critical ) {
        my $show_type = $type ? "+'$type'" : "";
        warn "Truncating '$basename_orig'$show_type to $max_id_length ",
            "character limit to make '$name'\n" if $WARN;
        $truncated{ $basename_orig } = $name;
    }

    $scope ||= \%global_names;
    if ( my $prev = $scope->{ $name } ) {
        my $name_orig = $name;
        substr($name, $max_id_length - 2) = ""
            if length( $name ) >= $max_id_length - 1;
        $name        .= sprintf( "%02d", $prev++ );

        warn "The name '$name_orig' has been changed to ",
             "'$name' to make it unique.\n" if $WARN;

        $scope->{ $name_orig }++;
    }

    $scope->{ $name }++;
    return $name;
}

1;

sub quote {
  my ($name, $q) = @_;
  return $name unless $q && $name;
  $name =~ s/\Q$quote_char/$quote_char$quote_char/g;
  return "$quote_char$name$quote_char";
}


# -------------------------------------------------------------------
# All bad art is the result of good intentions.
# Oscar Wilde
# -------------------------------------------------------------------

=pod

=head1 CREDITS

Mad props to Tim Bunce for much of the logic stolen from his "mysql2ora"
script.

=head1 AUTHORS

Ken Youens-Clark E<lt>kclark@cpan.orgE<gt>,
Alexander Hartmaier E<lt>abraxxa@cpan.orgE<gt>,
Fabien Wernli E<lt>faxmodem@cpan.orgE<gt>.

=head1 SEE ALSO

SQL::Translator, DDL::Oracle, mysql2ora.

=cut<|MERGE_RESOLUTION|>--- conflicted
+++ resolved
@@ -329,7 +329,7 @@
     for my $index ( $table->get_indices ) {
         my $index_name = $index->name || '';
         my $index_type = $index->type || NORMAL;
-        my @fields     = map { quote($_, $qf) } $index->fields;
+        my @fields     = map { quote($_, $qf) } $index->field_names;
         next unless @fields;
         debug("ORA: Creating $index_type index on fields (" . join(', ', @fields) . ") named $index_name");
         my @index_options;
@@ -361,73 +361,8 @@
             push @field_defs, 'CONSTRAINT '.$index_name.' PRIMARY KEY '.
                 '(' . join( ', ', @fields ) . ')';
         }
-<<<<<<< HEAD
-
-        #
-        # Index Declarations
-        #
-        my @index_defs = ();
-        for my $index ( $table->get_indices ) {
-            my $index_name = $index->name || '';
-            my $index_type = $index->type || NORMAL;
-            my @fields     = map { quote($_, $qf) } $index->field_names;
-            next unless @fields;
-
-            my @index_options;
-            for my $opt ( $index->options ) {
-                if ( ref $opt eq 'HASH' ) {
-                    my ( $key, $value ) = each %$opt;
-                    if ( ref $value eq 'ARRAY' ) {
-                        push @table_options, "$key\n(\n".  join ("\n",
-                            map { "  $_->[0]\t$_->[1]" }
-                            map { [ each %$_ ] }
-                           @$value
-                        )."\n)";
-                    }
-                    elsif ( !defined $value ) {
-                        push @index_options, $key;
-                    }
-                    else {
-                        push @index_options, "$key    $value";
-                    }
-                }
-            }
-            my $index_options = @index_options
-              ? "\n".join("\n", @index_options) : '';
-
-            if ( $index_type eq PRIMARY_KEY ) {
-                $index_name = $index_name ? mk_name( $index_name )
-                    : mk_name( $table_name, 'pk' );
-                $index_name = quote($index_name, $qf);
-                push @field_defs, 'CONSTRAINT '.$index_name.' PRIMARY KEY '.
-                    '(' . join( ', ', @fields ) . ')';
-            }
-            elsif ( $index_type eq NORMAL ) {
-                $index_name = $index_name ? mk_name( $index_name )
-                    : mk_name( $table_name, $index_name || 'i' );
-                $index_name = quote($index_name, $qf);
-                push @index_defs,
-                    "CREATE INDEX $index_name on $table_name_q (".
-                        join( ', ', @fields ).
-                    ")$index_options";
-            }
-            elsif ( $index_type eq UNIQUE ) {
-                $index_name = $index_name ? mk_name( $index_name )
-                    : mk_name( $table_name, $index_name || 'i' );
-                $index_name = quote($index_name, $qf);
-                push @index_defs,
-                    "CREATE UNIQUE INDEX $index_name on $table_name_q (".
-                        join( ', ', @fields ).
-                    ")$index_options";
-            }
-            else {
-                warn "Unknown index type ($index_type) on table $table_name.\n"
-                    if $WARN;
-            }
-=======
         elsif ($index_type eq NORMAL or $index_type eq UNIQUE) {
             push @index_defs, create_index($index, $options, $index_options);
->>>>>>> 39e00abb
         }
         else {
             warn "Unknown index type ($index_type) on table $table_name.\n"
