--- conflicted
+++ resolved
@@ -733,13 +733,6 @@
         return 'PRIMARY KEY (' . $qf . join("$qf, $qf", @fields). $qf . ')';
     }
     elsif ( $c->type eq UNIQUE ) {
-<<<<<<< HEAD
-        return
-        'UNIQUE '. 
-            ((defined $c->name && $c->name) ?
-				$qf.truncate_id_uniquely( $c->name, $options->{max_id_length} || $DEFAULT_MAX_ID_LENGTH ).$qf.' ' : '').
-            '(' . $qf . join("$qf, $qf", @fields). $qf . ')';
-=======
         return sprintf 'UNIQUE %s(%s)',
           ((defined $c->name && $c->name)
             ? join ('',
@@ -752,7 +745,6 @@
           ),
           ( join ', ', map { "${qf}${_}${qf}" } @fields ),
         ;
->>>>>>> d0a4031c
     }
     elsif ( $c->type eq FOREIGN_KEY ) {
         #
