--- conflicted
+++ resolved
@@ -7,11 +7,7 @@
 
 require 5.005;
 
-<<<<<<< HEAD
-$VERSION  = '0.11010';
-=======
 our $VERSION  = '0.11010';
->>>>>>> d0a4031c
 $DEBUG    = 0 unless defined $DEBUG;
 $ERROR    = "";
 
